--- conflicted
+++ resolved
@@ -157,21 +157,13 @@
     if direction.lower() == 'left':
         required_space = order + shift.reshape(-1,1)
         additional_space = int((required_space.max() - X.shape[-1]) + 1)
-<<<<<<< HEAD
-        X = torch.cat((X, torch.zeros((N,N,additional_space), device=X.device)), dim=-1)
-=======
         X = torch.cat((X, torch.zeros((N,N,additional_space), device=shift.device)), dim=-1)
->>>>>>> d2c8355f
         for i in range(N):
             X[i, :, :] = torch.roll(X[i, :, :], int(shift[i].item()), dims=-1)
     elif direction.lower() == 'right':
         required_space = order + shift.reshape(1,-1)
         additional_space = int((required_space.max() - X.shape[-1]) + 1)
-<<<<<<< HEAD
-        X = torch.cat((X, torch.zeros((N,N,additional_space), device=X.device)), dim=-1)
-=======
         X = torch.cat((X, torch.zeros((N,N,additional_space), device=shift.device)), dim=-1)
->>>>>>> d2c8355f
         for i in range(N):
             X[:, i, :] = torch.roll(X[:, i, :], int(shift[i].item()), dims=-1)
 
